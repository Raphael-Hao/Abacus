--- conflicted
+++ resolved
@@ -15,11 +15,6 @@
         # general configurations
         self.path = "/home/cwh/Project/Lego"
 
-<<<<<<< HEAD
-    parser.add_argument(
-        "--task", type=str, default="profile", choices=["profile", "train", "serve", "background"]
-    )
-=======
         self.models_name = [
             "resnet50",  # 0
             "resnet101",  # 1
@@ -29,7 +24,6 @@
             "vgg19",  # 5
             "bert",  # 6
         ]
->>>>>>> a0b99078
 
         self.models_id = {
             "resnet50": 0,
@@ -164,59 +158,6 @@
 def parse_options():
     parser = argparse.ArgumentParser(description="Abacus")
 
-<<<<<<< HEAD
-        # args.mode = "onebyone"
-        # args.mode = "single"
-        args.device = 0
-        args.mode = "all"
-        args.model_combination = "resnet152_resnet152"
-        args.hyper_params = {
-            "all": [0.0016, 200],
-            "resnet101_inception_v3": [0.001, 80],
-            "bert_bert": [0.001, 80],
-            "vgg19_bert": [0.001, 80],
-            "resnet50_resnet152": [0.001, 80],
-            "resnet101_bert": [0.001, 80],
-            "resnet152_vgg19": [0.001, 80],
-            "resnet50_inception_v3": [0.001, 80],
-            "resnet101_resnet152": [0.001, 80],
-            "inception_v3_inception_v3": [0.001, 80],
-            "vgg19_vgg19": [0.001, 80],
-            "vgg16_vgg16": [0.001, 80],
-            "resnet101_vgg19": [0.001, 80],
-            "inception_v3_bert": [0.001, 80],
-            "resnet152_resnet152": [0.001, 80],
-            "resnet50_vgg16": [0.001, 80],
-            "resnet101_resnet101": [0.001, 80],
-            "resnet50_resnet50": [0.001, 80],
-            "resnet152_bert": [0.001, 80],
-            "vgg16_vgg19": [0.001, 80],
-            "resnet101_vgg16": [0.001, 80],
-            "resnet50_vgg19": [0.001, 80],
-            "resnet152_inception_v3": [0.001, 80],
-            "inception_v3_vgg19": [0.001, 80],
-            "resnet50_resnet101": [0.001, 80],
-            "vgg16_bert": [0.001, 80],
-            "resnet50_bert": [0.001, 80],
-            "inception_v3_vgg16": [0.001, 80],
-            "resnet152_vgg16": [0.001, 80],
-        }
-    elif args.task == "background":
-        args.background_combinations = [
-            (2, 0),
-            (2, 1),
-            (2, 2),
-            (2, 3),
-            (2, 4),
-            (2, 5),
-            (2, 6),
-        ]
-        args.total_test = 1000
-    else:
-        print("Not supported task, supported: server, profile, train")
-        raise NotImplementedError
-    return args
-=======
     parser.add_argument(
         "--task", type=str, default="profile", choices=["profile", "train", "serve"]
     )
@@ -224,5 +165,4 @@
     args = parser.parse_args()
 
     run_config = RunConfig(args=args)
-    return run_config
->>>>>>> a0b99078
+    return run_config